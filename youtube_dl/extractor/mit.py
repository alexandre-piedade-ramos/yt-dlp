--- conflicted
+++ resolved
@@ -85,14 +85,8 @@
         mobj = re.match(self._VALID_URL, url)
         page_title = mobj.group('title')
         webpage = self._download_webpage(url, page_title)
-<<<<<<< HEAD
         embed_url = self._search_regex(
             r'<iframe .*?src="(.+?)"', webpage, 'embed url')
-        return self.url_result(embed_url, ie='TechTVMIT')
-=======
-        self.to_screen('%s: Extracting %s url' % (page_title, TechTVMITIE.IE_NAME))
-        embed_url = self._search_regex(r'<iframe .*?src="(.+?)"', webpage,
-            u'embed url')
         return self.url_result(embed_url, ie='TechTVMIT')
 
 class OCWMITIE(InfoExtractor):
@@ -146,5 +140,4 @@
         data = self.url_result(yt, 'Youtube')
         data['subtitles'] = subs
         
-        return data
->>>>>>> 151bae35
+        return data