--- conflicted
+++ resolved
@@ -1724,11 +1724,7 @@
 	"""Information extractor for vimeo.com."""
 
 	# _VALID_URL matches Vimeo URLs
-<<<<<<< HEAD
-	_VALID_URL = r'(?:http://)?vimeo\.com/([0-9]+)'
-=======
 	_VALID_URL = r'(?:http://)?(?:(?:www|player).)?vimeo\.com/(?:video/)?([0-9]+)'
->>>>>>> 7f69fd3b
 
 	def __init__(self, downloader=None):
 		InfoExtractor.__init__(self, downloader)
@@ -1769,17 +1765,12 @@
 			self._downloader.trouble(u'ERROR: Unable to retrieve video webpage: %s' % str(err))
 			return
 
-<<<<<<< HEAD
-		# Extract uploader and title from webpage
-		self.report_extraction(video_id)
-=======
 		# Now we begin extracting as much information as we can from what we
 		# retrieved. First we extract the information common to all extractors,
 		# and latter we extract those that are Vimeo specific.
 		self.report_extraction(video_id)
 
 		# Extract title
->>>>>>> 7f69fd3b
 		mobj = re.search(r'<caption>(.*?)</caption>', webpage)
 		if mobj is None:
 			self._downloader.trouble(u'ERROR: unable to extract video title')
@@ -1787,10 +1778,7 @@
 		video_title = mobj.group(1).decode('utf-8')
 		simple_title = re.sub(ur'(?u)([^%s]+)' % simple_title_chars, ur'_', video_title)
 
-<<<<<<< HEAD
-=======
 		# Extract uploader
->>>>>>> 7f69fd3b
 		mobj = re.search(r'<uploader_url>http://vimeo.com/(.*?)</uploader_url>', webpage)
 		if mobj is None:
 			self._downloader.trouble(u'ERROR: unable to extract video uploader')
@@ -1813,22 +1801,14 @@
 		# if not video_description: video_description = 'No description available.'
 		video_description = 'Foo.'
 
-<<<<<<< HEAD
-		# Extract request signature
-=======
 		# Vimeo specific: extract request signature
->>>>>>> 7f69fd3b
 		mobj = re.search(r'<request_signature>(.*?)</request_signature>', webpage)
 		if mobj is None:
 			self._downloader.trouble(u'ERROR: unable to extract request signature')
 			return
 		sig = mobj.group(1).decode('utf-8')
 
-<<<<<<< HEAD
-		# Extract request signature expiration
-=======
 		# Vimeo specific: Extract request signature expiration
->>>>>>> 7f69fd3b
 		mobj = re.search(r'<request_signature_expires>(.*?)</request_signature_expires>', webpage)
 		if mobj is None:
 			self._downloader.trouble(u'ERROR: unable to extract request signature expiration')
